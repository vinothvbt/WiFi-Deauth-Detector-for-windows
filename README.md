--- conflicted
+++ resolved
@@ -189,226 +189,4 @@
 
 Run the test suite to validate functionality:
 
-```bash
-<<<<<<< HEAD
-python test.py
-```
-
-**Test Coverage:**
-- ✅ Settings management (save/load)
-- ✅ Network manager (profile detection, connection)
-- ✅ Discord webhook (success/failure scenarios)
-- ✅ Core application components
-
----
-
-## 🔧 Development
-
-### Project Structure
-
-```
-WiFi-Deauth-Detector-for-windows/
-├── main.py              # Main application with GUI
-├── test.py              # Test suite
-├── build.py             # Build script for executable
-├── demo.py              # Demo script for testing
-├── requirements.txt     # Python dependencies
-├── settings.json        # User settings (auto-generated)
-├── deauth_log.txt       # Attack log file (auto-generated)
-└── dist/                # Built executable (after build)
-    ├── WiFiDeauthDetector
-    ├── install_and_run.bat
-    └── README.md
-```
-
-### Building Executable
-
-```bash
-python build.py
-```
-
-Creates a standalone executable in the `dist/` folder using PyInstaller.
-
-### Running Tests
-
-```bash
-python test.py
-```
-
-Validates core functionality without requiring GUI or network interfaces.
-
----
-
-## 💡 Usage Tips
-
-### For Penetration Testers
-- Use this tool to **detect when you're being detected** during wireless assessments
-- **Monitor client disconnection patterns** during deauth attacks
-- **Validate defensive measures** by testing auto-switching functionality
-
-### For Network Defenders  
-- **Deploy on critical machines** to detect wireless attacks
-- **Configure Discord alerts** for real-time SOC notifications
-- **Set up backup networks** for business continuity during attacks
-
-### For Paranoid Users
-- **Run continuously** to monitor your wireless environment
-- **Use auto-switch** to maintain connectivity during attacks
-- **Review logs** to identify patterns or persistent attackers
-
----
-
-## 🛡️ Security Considerations
-
-### Permissions Required
-- **Administrator privileges** for raw packet capture (Npcap requirement)
-- **Network access** for Discord webhooks and network switching
-- **File system access** for logging and settings storage
-
-### Privacy Notes
-- **No data is sent externally** except Discord webhooks (if configured)
-- **All logs are stored locally** in plaintext files
-- **Settings are stored unencrypted** in JSON format
-- **MAC addresses are logged** for attack identification
-
-### Limitations
-- **Monitor mode support** varies by wireless adapter
-- **Windows-only** due to netsh dependency (netsh commands are Windows-specific)
-- **Requires Npcap** for raw 802.11 frame capture
-- **Simulated detection** in demo mode (real packet capture needs appropriate hardware)
-
----
-
-## 🐛 Troubleshooting
-
-### Common Issues
-
-**Q: "No Qt platform plugin" error**
-- A: Install Qt libraries or run on Windows with proper GUI support
-
-**Q: Network switching doesn't work**
-- A: Ensure app is running as Administrator and backup network is saved in Windows
-
-**Q: Discord webhook fails**
-- A: Check webhook URL format and network connectivity
-
-**Q: No attacks detected**
-- A: Verify Npcap installation and monitor mode support on your wireless adapter
-
-**Q: App won't start**
-- A: Check Python dependencies with `pip install -r requirements.txt`
-
-### Debug Mode
-
-Enable verbose logging by setting environment variable:
-```cmd
-set WIFI_DEAUTH_DEBUG=1
-python main.py
-```
-
----
-
-## 🔄 Version History
-
-### v1.0.0 - Initial Release
-- ✅ Real-time deauth detection simulation
-- ✅ Auto network switching with netsh integration  
-- ✅ Discord webhook alerts with rich embeds
-- ✅ Complete PyQt5 GUI with tabbed interface
-- ✅ Settings management with JSON persistence
-- ✅ Event logging and export functionality
-- ✅ System tray integration and notifications
-- ✅ Executable packaging with PyInstaller
-- ✅ Comprehensive test suite
-
----
-
-## 📋 TODO / Future Features
-
-- [ ] **Real packet capture** implementation (replace simulation)
-- [ ] **Multi-adapter support** for monitoring multiple interfaces
-- [ ] **Machine learning** for attack pattern recognition
-- [ ] **Email notifications** as alternative to Discord
-- [ ] **Portable mode** without installation requirements
-- [ ] **Network visualization** of detected attacks
-- [ ] **Custom alert sounds** and notification styles
-- [ ] **API integration** with security platforms (SIEM/SOAR)
-
----
-
-## 🤝 Contributing
-
-Contributions welcome! Please:
-
-1. **Fork the repository**
-2. **Create feature branch** (`git checkout -b feature/amazing-feature`)
-3. **Commit changes** (`git commit -m 'Add amazing feature'`)
-4. **Push to branch** (`git push origin feature/amazing-feature`)
-5. **Open Pull Request**
-
-### Development Guidelines
-- Follow **PEP 8** style guide for Python code
-- Add **tests** for new functionality
-- Update **documentation** for user-facing changes
-- Test on **Windows 10/11** before submitting
-
----
-
-## 📄 License
-
-This project is licensed under the MIT License - see the [LICENSE](LICENSE) file for details.
-
----
-
-## ⚠️ Disclaimer
-
-This tool is for **educational and defensive purposes only**. Users are responsible for compliance with local laws and regulations regarding network monitoring and security testing. The authors are not responsible for any misuse or damage caused by this software.
-
-**Use responsibly and only on networks you own or have explicit permission to monitor.**
-
----
-
-## 🙏 Acknowledgments
-
-- **Npcap Team** for Windows packet capture capabilities
-- **PyQt5 Project** for cross-platform GUI framework  
-- **Scapy Contributors** for packet manipulation library
-- **Discord** for webhook API enabling real-time alerts
-- **Security Community** for wireless attack research and defense techniques
-
----
-
-*Built with ❤️ for the cybersecurity community*
-=======
-git clone https://github.com/vinothvbt/WiFi-Deauth-Detector-for-windows.git
-cd WiFi-Deauth-Detector-for-windows
-```
-
-#### Option A: Automated Setup (Recommended)
-
-**Windows:**
-```cmd
-setup_venv.bat
-```
-
-**Linux/macOS:**
-```bash
-./setup_venv.sh
-```
-
-#### Option B: Manual Setup
-
-```bash
-# Create virtual environment
-python -m venv venv
-
-# Activate virtual environment (Windows)
-venv\Scripts\activate
-
-# Activate virtual environment (Linux/macOS)
-source venv/bin/activate
-
-# Install dependencies
-pip install --upgrade pip
-pip install -r requirements.txt
->>>>>>> b35baf4a
+```bash